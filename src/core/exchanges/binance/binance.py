from typing import Any, Dict, Optional
import hmac
import hashlib
import aiohttp
from urllib.parse import urlencode
import base64
import time

from .binance_normalizer import BinanceNormalizer
from ..abstract import BaseExchange
from ...enums import HttpMethod


class BinanceExchange(BaseExchange):
    def __init__(self, **kwargs):
        super().__init__(exchange_name="BINANCE")
        self.normalizer = BinanceNormalizer()

    @property
    def base_url(self) -> str:
        return "https://api1.binance.com"

    @property
    def public_data_url(self) -> str:
        """Base URL for public market data endpoints"""
        return "https://data-api.binance.vision"

<<<<<<< HEAD
    async def _create_signature(self, method: HttpMethod, endpoint: str, query_string: str, timestamp: str) -> str:
=======
    def _create_signature(
        self, method: HttpMethod, endpoint: str, query_string: str, timestamp: str
    ) -> str:
>>>>>>> c37f59f6
        """
        Create signature for Binance API requests using either HMAC-SHA256 or Ed25519

        Args:
            method: HTTP method
            endpoint: API endpoint
            query_string: Query parameters as string
            timestamp: Current timestamp

        Returns:
            String containing the signature
        """
        # For Binance, we need to add timestamp to the query string
        msg = query_string
        if msg:
            msg += f"&timestamp={timestamp}"
        else:
            msg = f"timestamp={timestamp}"

        # Check if we're using Ed25519 key
        if hasattr(self, "private_key") and self.private_key:
            # Sign with Ed25519
            signature = base64.b64encode(self.private_key.sign(msg.encode("ASCII"))).decode("utf-8")
        else:
            # Fallback to HMAC-SHA256
            signature = hmac.new(
                self.api_secret.encode("utf-8"), msg.encode("utf-8"), hashlib.sha256
            ).hexdigest()

        return signature

<<<<<<< HEAD
    async def _get_signed_headers(self, method: HttpMethod, endpoint: str, params: Optional[Dict] = None) -> Dict[str, str]:
=======
    def _get_signed_headers(
        self, method: HttpMethod, endpoint: str, params: Optional[Dict] = None
    ) -> Dict[str, str]:
>>>>>>> c37f59f6
        # Only include the API key in headers
        headers = {"X-MBX-APIKEY": self.api_key}

        return headers

    def _format_symbol(self, symbol: str) -> str:
        # Handle both formats
        if "/" in symbol:
            return symbol.replace("/", "")
        return symbol

    async def get_exchange_info(self) -> Dict[str, Any]:
<<<<<<< HEAD
        response = await self._make_request(
            method=HttpMethod.GET,
            endpoint="/api/v3/exchangeInfo")
        
        return self.normalizer.normalize_exchange_info(response)
        
    async def get_ticker(self, symbol: str) -> Dict[str, Any]:
        binance_symbol = self._format_symbol(symbol)
        response = await self._make_request(
            method=HttpMethod.GET,
            endpoint="/api/v3/ticker/24hr",
            params={"symbol": binance_symbol}
=======
        response = await self._make_request(method=HttpMethod.GET, endpoint="/api/v3/exchangeInfo")

        return self.normalizer.normalize_exchange_info(response)

    async def get_ticker(self, symbol: str) -> Dict[str, Any]:
        binance_symbol = self._format_symbol(symbol)
        response = await self._make_request(
            method=HttpMethod.GET, endpoint="/api/v3/ticker/24hr", params={"symbol": binance_symbol}
>>>>>>> c37f59f6
        )
        self.logger.debug(f"Raw Binance ticker response: {response}")

<<<<<<< HEAD
    async def get_order_book(self, symbol: str, limit: int = 20) -> Dict[str, Any]:
       
=======
        return self.normalizer.normalize_ticker(symbol, response)

    async def get_order_book(self, symbol: str, limit: int = 20) -> Dict[str, Any]:

>>>>>>> c37f59f6
        binance_symbol = self._format_symbol(symbol)
        response = await self._make_request(
            method=HttpMethod.GET,
            endpoint="/api/v3/depth",
            params={"symbol": binance_symbol, "limit": limit},
        )
        # self.logger.debug(f"Raw Binance order book response: {response}")

<<<<<<< HEAD
    async def get_balance(self) -> Dict[str, float]:
        
        response = await self._make_request(
            method=HttpMethod.GET,
            endpoint="/api/v3/account",
            signed=True
=======
        return self.normalizer.normalize_order_book(symbol, response)

    async def get_balance(self) -> Dict[str, float]:

        response = await self._make_request(
            method=HttpMethod.GET, endpoint="/api/v3/account", signed=True
>>>>>>> c37f59f6
        )
        self.logger.debug(f"Balance response: {response}")

        return self.normalizer.normalize_balance(response)
<<<<<<< HEAD
    
    async def get_trading_fees(self, symbol: Optional[str] = None) -> Dict[str, float]:
        
=======

    async def get_trading_fees(self, symbol: Optional[str] = None) -> Dict[str, float]:

>>>>>>> c37f59f6
        params = {}
        if symbol:
            binance_symbol = self._format_symbol(symbol)
            params["symbol"] = binance_symbol
<<<<<<< HEAD
            
        response = await self._make_request(
            method=HttpMethod.GET,
            endpoint="/sapi/v1/asset/tradeFee",
            params=params,
            signed=True
=======

        response = await self._make_request(
            method=HttpMethod.GET, endpoint="/sapi/v1/asset/tradeFee", params=params, signed=True
>>>>>>> c37f59f6
        )
        self.logger.debug(f"Trading fees response: {response}")

        return self.normalizer.normalize_trading_fees(response)

    # Required by interface but not implemented in Phase 2
<<<<<<< HEAD
    async def transfer(self, currency: str, amount: float, from_account: str, 
                to_account: str) -> Dict[str, Any]:
        """Not implemented in Phase 2"""
        self.logger.warning("Method not implemented in Phase 2")
        return {"success": False, "message": "Method not implemented in Phase 2"}
    
    async def withdraw(self, currency: str, amount: float, address: str, **params) -> Dict[str, Any]:
        """Not implemented in Phase 2"""
        self.logger.warning("Method not implemented in Phase 2")
        return {"success": False, "message": "Method not implemented in Phase 2"}
    
    async def place_order(self, symbol: str, order_type: str, side: str, 
                   amount: float, price: Optional[float] = None) -> Dict[str, Any]:
        
=======
    def transfer(
        self, currency: str, amount: float, from_account: str, to_account: str
    ) -> Dict[str, Any]:
        """Not implemented in Phase 2"""
        self.logger.warning("Method not implemented in Phase 2")
        return {"success": False, "message": "Method not implemented in Phase 2"}

    def withdraw(self, currency: str, amount: float, address: str, **params) -> Dict[str, Any]:
        """Not implemented in Phase 2"""
        self.logger.warning("Method not implemented in Phase 2")
        return {"success": False, "message": "Method not implemented in Phase 2"}

    async def place_order(
        self, symbol: str, order_type: str, side: str, amount: float, price: Optional[float] = None
    ) -> Dict[str, Any]:

>>>>>>> c37f59f6
        binance_symbol = self._format_symbol(symbol)
        params = {"symbol": binance_symbol, "type": order_type, "side": side, "quantity": amount}

        if price and order_type == "LIMIT":
            params["price"] = price
            params["timeInForce"] = "GTC"  # Good Till Cancelled
<<<<<<< HEAD
            
        response = await self._make_request(
            method=HttpMethod.POST,
            endpoint="/api/v3/order",
            params=params,
            signed=True
=======

        response = await self._make_request(
            method=HttpMethod.POST, endpoint="/api/v3/order", params=params, signed=True
>>>>>>> c37f59f6
        )
        self.logger.debug(f"Order response: {response}")

        return self.normalizer.normalize_order(response)
<<<<<<< HEAD
    
=======

>>>>>>> c37f59f6
    async def cancel_order(self, order_id: str, symbol: str) -> Dict[str, Any]:

        binance_symbol = self._format_symbol(symbol)
        response = await self._make_request(
            method=HttpMethod.DELETE,
            endpoint="/api/v3/order",
            params={"orderId": order_id, "symbol": binance_symbol},
            signed=True,
        )
        self.logger.debug(f"Cancel order response: {response}")

        return self.normalizer.normalize_order(response)
<<<<<<< HEAD
    
=======

>>>>>>> c37f59f6
    async def get_order(self, order_id: str, symbol: str) -> Dict[str, Any]:

        binance_symbol = self._format_symbol(symbol)
        response = await self._make_request(
            method=HttpMethod.GET,
            endpoint="/api/v3/order",
            params={"orderId": order_id, "symbol": binance_symbol},
            signed=True,
        )
        self.logger.debug(f"Get order response: {response}")

<<<<<<< HEAD
    async def _make_request(self, method: HttpMethod, endpoint: str, params: Optional[Dict] = None, 
                     headers: Optional[Dict] = None, signed: bool = False) -> Dict[str, Any]:
        """
        Override base _make_request to use different base URLs for public/private endpoints
        """
        if not self.session:
            raise RuntimeError("Session not initialized. Use 'async with' or call initialize()")
            
        async with self.request_semaphore:  # Rate limiting
            await self._handle_rate_limit()
            
            # Use public data URL for public market data endpoints
            if not signed and (endpoint.startswith("/api/v3/ticker") or 
                            endpoint.startswith("/api/v3/depth") or
                            endpoint.startswith("/api/v3/exchangeInfo") or
                            endpoint == "api/v3/exchangeInfo"):
                base = self.public_data_url
            else:
                base = self.base_url
                
            # Ensure endpoint starts with a slash
            if not endpoint.startswith('/'):
                endpoint = '/' + endpoint
                
            url = f"{base}{endpoint}"
            
            # Add timestamp and signature for signed requests
            if signed and self.api_key and self.api_secret:
                if params is None:
                    params = {}
                    
                # Add timestamp parameter required by Binance
                params['timestamp'] = str(int(time.time() * 1000))
                
                # Add recvWindow parameter for better reliability (optional)
                params['recvWindow'] = '5000'
                
                # Create the query string without the signature
                query_string = urlencode(params)
                
                # Create signature
                signature = hmac.new(
                    self.api_secret.encode('utf-8'),
                    query_string.encode('utf-8'),
                    hashlib.sha256
                ).hexdigest()
                
                # Add the signature to the parameters
                params['signature'] = signature
                
                # Set headers with API key
                headers = {
                    'X-MBX-APIKEY': self.api_key
                }
                
            try:
                async with self.session.request(
                    method.value, 
                    url,
                    params=params if method in [HttpMethod.GET, HttpMethod.DELETE] else None,
                    json=params if method not in [HttpMethod.GET, HttpMethod.DELETE] else None,
                    headers=headers
                ) as response:
                    await self._handle_error(response)
                    return await response.json()
            except aiohttp.ClientError as e:
                self.logger.error(f"Request failed: {str(e)}")
                raise
=======
        return self.normalizer.normalize_order(symbol, response)

    async def _make_request(
        self,
        method: HttpMethod,
        endpoint: str,
        params: Optional[Dict] = None,
        headers: Optional[Dict] = None,
        signed: bool = False,
    ) -> Dict[str, Any]:
        """
        Override base _make_request to use different base URLs for public/private endpoints
        """
        await self._handle_rate_limit()

        # Use public data URL for public market data endpoints
        if not signed and (
            endpoint.startswith("/api/v3/ticker")
            or endpoint.startswith("/api/v3/depth")
            or endpoint.startswith("/api/v3/exchangeInfo")
            or endpoint == "api/v3/exchangeInfo"
        ):
            base = self.public_data_url
        else:
            base = self.base_url

        # Ensure endpoint starts with a slash
        if not endpoint.startswith("/"):
            endpoint = "/" + endpoint

        url = f"{base}{endpoint}"

        # Add timestamp and signature for signed requests
        if signed and self.api_key and self.api_secret:
            if params is None:
                params = {}

            # Add timestamp parameter required by Binance
            params["timestamp"] = str(int(time.time() * 1000))

            # Add recvWindow parameter for better reliability (optional)
            params["recvWindow"] = "5000"

            # Create the query string without the signature
            query_string = urlencode(params)

            # Create signature
            signature = hmac.new(
                self.api_secret.encode("utf-8"), query_string.encode("utf-8"), hashlib.sha256
            ).hexdigest()

            # Add the signature to the parameters
            params["signature"] = signature

            # Set headers with API key
            headers = {"X-MBX-APIKEY": self.api_key}

        # Handle request based on HTTP method
        try:
            self.logger.debug(f"Making {method.value} request to {url}")

            if method in [HttpMethod.GET, HttpMethod.DELETE]:
                if params:
                    response = requests.request(method.value, url, params=params, headers=headers)
                else:
                    response = requests.request(method.value, url, headers=headers)
            else:  # POST, PUT
                response = requests.request(method.value, url, data=params, headers=headers)
>>>>>>> c37f59f6

            if response.status_code != 200:
                self.logger.error(f"Error {response.status_code}: {response.text}")
                await self._handle_error(response)
                return {"error": response.text, "status_code": response.status_code}

            return response.json()
        except requests.exceptions.RequestException as e:
            self.logger.error(f"Request failed: {e}")
            await self._handle_error(None)
            return {"error": str(e), "status_code": None}<|MERGE_RESOLUTION|>--- conflicted
+++ resolved
@@ -25,13 +25,7 @@
         """Base URL for public market data endpoints"""
         return "https://data-api.binance.vision"
 
-<<<<<<< HEAD
     async def _create_signature(self, method: HttpMethod, endpoint: str, query_string: str, timestamp: str) -> str:
-=======
-    def _create_signature(
-        self, method: HttpMethod, endpoint: str, query_string: str, timestamp: str
-    ) -> str:
->>>>>>> c37f59f6
         """
         Create signature for Binance API requests using either HMAC-SHA256 or Ed25519
 
@@ -63,13 +57,7 @@
 
         return signature
 
-<<<<<<< HEAD
     async def _get_signed_headers(self, method: HttpMethod, endpoint: str, params: Optional[Dict] = None) -> Dict[str, str]:
-=======
-    def _get_signed_headers(
-        self, method: HttpMethod, endpoint: str, params: Optional[Dict] = None
-    ) -> Dict[str, str]:
->>>>>>> c37f59f6
         # Only include the API key in headers
         headers = {"X-MBX-APIKEY": self.api_key}
 
@@ -82,7 +70,6 @@
         return symbol
 
     async def get_exchange_info(self) -> Dict[str, Any]:
-<<<<<<< HEAD
         response = await self._make_request(
             method=HttpMethod.GET,
             endpoint="/api/v3/exchangeInfo")
@@ -95,29 +82,16 @@
             method=HttpMethod.GET,
             endpoint="/api/v3/ticker/24hr",
             params={"symbol": binance_symbol}
-=======
-        response = await self._make_request(method=HttpMethod.GET, endpoint="/api/v3/exchangeInfo")
-
-        return self.normalizer.normalize_exchange_info(response)
-
-    async def get_ticker(self, symbol: str) -> Dict[str, Any]:
-        binance_symbol = self._format_symbol(symbol)
-        response = await self._make_request(
-            method=HttpMethod.GET, endpoint="/api/v3/ticker/24hr", params={"symbol": binance_symbol}
->>>>>>> c37f59f6
         )
         self.logger.debug(f"Raw Binance ticker response: {response}")
-
-<<<<<<< HEAD
+        
+        return self.normalizer.normalize_ticker(symbol,response)
+        
+
     async def get_order_book(self, symbol: str, limit: int = 20) -> Dict[str, Any]:
        
-=======
-        return self.normalizer.normalize_ticker(symbol, response)
-
-    async def get_order_book(self, symbol: str, limit: int = 20) -> Dict[str, Any]:
-
->>>>>>> c37f59f6
-        binance_symbol = self._format_symbol(symbol)
+        binance_symbol = self._format_symbol(symbol)
+        response = await self._make_request(
         response = await self._make_request(
             method=HttpMethod.GET,
             endpoint="/api/v3/depth",
@@ -125,57 +99,37 @@
         )
         # self.logger.debug(f"Raw Binance order book response: {response}")
 
-<<<<<<< HEAD
+        return self.normalizer.normalize_order_book(symbol, response)
+
     async def get_balance(self) -> Dict[str, float]:
         
         response = await self._make_request(
             method=HttpMethod.GET,
             endpoint="/api/v3/account",
             signed=True
-=======
-        return self.normalizer.normalize_order_book(symbol, response)
-
-    async def get_balance(self) -> Dict[str, float]:
-
-        response = await self._make_request(
-            method=HttpMethod.GET, endpoint="/api/v3/account", signed=True
->>>>>>> c37f59f6
         )
         self.logger.debug(f"Balance response: {response}")
 
         return self.normalizer.normalize_balance(response)
-<<<<<<< HEAD
     
     async def get_trading_fees(self, symbol: Optional[str] = None) -> Dict[str, float]:
         
-=======
-
-    async def get_trading_fees(self, symbol: Optional[str] = None) -> Dict[str, float]:
-
->>>>>>> c37f59f6
         params = {}
         if symbol:
             binance_symbol = self._format_symbol(symbol)
             params["symbol"] = binance_symbol
-<<<<<<< HEAD
             
         response = await self._make_request(
             method=HttpMethod.GET,
             endpoint="/sapi/v1/asset/tradeFee",
             params=params,
             signed=True
-=======
-
-        response = await self._make_request(
-            method=HttpMethod.GET, endpoint="/sapi/v1/asset/tradeFee", params=params, signed=True
->>>>>>> c37f59f6
         )
         self.logger.debug(f"Trading fees response: {response}")
 
         return self.normalizer.normalize_trading_fees(response)
 
     # Required by interface but not implemented in Phase 2
-<<<<<<< HEAD
     async def transfer(self, currency: str, amount: float, from_account: str, 
                 to_account: str) -> Dict[str, Any]:
         """Not implemented in Phase 2"""
@@ -190,54 +144,27 @@
     async def place_order(self, symbol: str, order_type: str, side: str, 
                    amount: float, price: Optional[float] = None) -> Dict[str, Any]:
         
-=======
-    def transfer(
-        self, currency: str, amount: float, from_account: str, to_account: str
-    ) -> Dict[str, Any]:
-        """Not implemented in Phase 2"""
-        self.logger.warning("Method not implemented in Phase 2")
-        return {"success": False, "message": "Method not implemented in Phase 2"}
-
-    def withdraw(self, currency: str, amount: float, address: str, **params) -> Dict[str, Any]:
-        """Not implemented in Phase 2"""
-        self.logger.warning("Method not implemented in Phase 2")
-        return {"success": False, "message": "Method not implemented in Phase 2"}
-
-    async def place_order(
-        self, symbol: str, order_type: str, side: str, amount: float, price: Optional[float] = None
-    ) -> Dict[str, Any]:
-
->>>>>>> c37f59f6
         binance_symbol = self._format_symbol(symbol)
         params = {"symbol": binance_symbol, "type": order_type, "side": side, "quantity": amount}
 
         if price and order_type == "LIMIT":
             params["price"] = price
             params["timeInForce"] = "GTC"  # Good Till Cancelled
-<<<<<<< HEAD
             
         response = await self._make_request(
             method=HttpMethod.POST,
             endpoint="/api/v3/order",
             params=params,
             signed=True
-=======
-
-        response = await self._make_request(
-            method=HttpMethod.POST, endpoint="/api/v3/order", params=params, signed=True
->>>>>>> c37f59f6
         )
         self.logger.debug(f"Order response: {response}")
 
         return self.normalizer.normalize_order(response)
-<<<<<<< HEAD
-    
-=======
-
->>>>>>> c37f59f6
+    
     async def cancel_order(self, order_id: str, symbol: str) -> Dict[str, Any]:
 
         binance_symbol = self._format_symbol(symbol)
+        response = await self._make_request(
         response = await self._make_request(
             method=HttpMethod.DELETE,
             endpoint="/api/v3/order",
@@ -247,14 +174,11 @@
         self.logger.debug(f"Cancel order response: {response}")
 
         return self.normalizer.normalize_order(response)
-<<<<<<< HEAD
-    
-=======
-
->>>>>>> c37f59f6
+    
     async def get_order(self, order_id: str, symbol: str) -> Dict[str, Any]:
 
         binance_symbol = self._format_symbol(symbol)
+        response = await self._make_request(
         response = await self._make_request(
             method=HttpMethod.GET,
             endpoint="/api/v3/order",
@@ -263,7 +187,8 @@
         )
         self.logger.debug(f"Get order response: {response}")
 
-<<<<<<< HEAD
+        return self.normalizer.normalize_order(symbol, response)
+
     async def _make_request(self, method: HttpMethod, endpoint: str, params: Optional[Dict] = None, 
                      headers: Optional[Dict] = None, signed: bool = False) -> Dict[str, Any]:
         """
@@ -332,84 +257,5 @@
             except aiohttp.ClientError as e:
                 self.logger.error(f"Request failed: {str(e)}")
                 raise
-=======
-        return self.normalizer.normalize_order(symbol, response)
-
-    async def _make_request(
-        self,
-        method: HttpMethod,
-        endpoint: str,
-        params: Optional[Dict] = None,
-        headers: Optional[Dict] = None,
-        signed: bool = False,
-    ) -> Dict[str, Any]:
-        """
-        Override base _make_request to use different base URLs for public/private endpoints
-        """
-        await self._handle_rate_limit()
-
-        # Use public data URL for public market data endpoints
-        if not signed and (
-            endpoint.startswith("/api/v3/ticker")
-            or endpoint.startswith("/api/v3/depth")
-            or endpoint.startswith("/api/v3/exchangeInfo")
-            or endpoint == "api/v3/exchangeInfo"
-        ):
-            base = self.public_data_url
-        else:
-            base = self.base_url
-
-        # Ensure endpoint starts with a slash
-        if not endpoint.startswith("/"):
-            endpoint = "/" + endpoint
-
-        url = f"{base}{endpoint}"
-
-        # Add timestamp and signature for signed requests
-        if signed and self.api_key and self.api_secret:
-            if params is None:
-                params = {}
-
-            # Add timestamp parameter required by Binance
-            params["timestamp"] = str(int(time.time() * 1000))
-
-            # Add recvWindow parameter for better reliability (optional)
-            params["recvWindow"] = "5000"
-
-            # Create the query string without the signature
-            query_string = urlencode(params)
-
-            # Create signature
-            signature = hmac.new(
-                self.api_secret.encode("utf-8"), query_string.encode("utf-8"), hashlib.sha256
-            ).hexdigest()
-
-            # Add the signature to the parameters
-            params["signature"] = signature
-
-            # Set headers with API key
-            headers = {"X-MBX-APIKEY": self.api_key}
-
-        # Handle request based on HTTP method
-        try:
-            self.logger.debug(f"Making {method.value} request to {url}")
-
-            if method in [HttpMethod.GET, HttpMethod.DELETE]:
-                if params:
-                    response = requests.request(method.value, url, params=params, headers=headers)
-                else:
-                    response = requests.request(method.value, url, headers=headers)
-            else:  # POST, PUT
-                response = requests.request(method.value, url, data=params, headers=headers)
->>>>>>> c37f59f6
-
-            if response.status_code != 200:
-                self.logger.error(f"Error {response.status_code}: {response.text}")
-                await self._handle_error(response)
-                return {"error": response.text, "status_code": response.status_code}
-
-            return response.json()
-        except requests.exceptions.RequestException as e:
-            self.logger.error(f"Request failed: {e}")
-            await self._handle_error(None)
-            return {"error": str(e), "status_code": None}+
+
